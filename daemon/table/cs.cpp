--- conflicted
+++ resolved
@@ -25,25 +25,8 @@
 
 #include "cs.hpp"
 #include "core/logger.hpp"
-<<<<<<< HEAD
-#include "core/random.hpp"
-
-#include <ndn-cxx/util/crypto.hpp>
-#include <ndn-cxx/security/signature-sha256-with-rsa.hpp>
-
-#include <boost/random/bernoulli_distribution.hpp>
-#include <boost/concept/assert.hpp>
-#include <boost/concept_check.hpp>
-#include <type_traits>
-
-/// max skip list layers
-static const size_t SKIPLIST_MAX_LAYERS = 32;
-/// probability for an entry in layer N to appear also in layer N+1
-static const double SKIPLIST_PROBABILITY = 0.25;
-=======
 #include "core/algorithm.hpp"
 #include <numeric>
->>>>>>> 85d17fca
 
 NFD_LOG_INIT("ContentStore");
 
@@ -61,34 +44,18 @@
 BOOST_CONCEPT_ASSERT((boost::DefaultConstructible<Cs::const_iterator>));
 #endif // HAVE_IS_DEFAULT_CONSTRUCTIBLE
 
-// http://en.cppreference.com/w/cpp/concept/ForwardIterator
-BOOST_CONCEPT_ASSERT((boost::ForwardIterator<Cs::const_iterator>));
-// boost::ForwardIterator follows SGI standard http://www.sgi.com/tech/stl/ForwardIterator.html,
-// which doesn't require DefaultConstructible
-#ifdef HAVE_IS_DEFAULT_CONSTRUCTIBLE
-static_assert(std::is_default_constructible<Cs::const_iterator>::value,
-              "Cs::const_iterator must be default-constructible");
-#else
-BOOST_CONCEPT_ASSERT((boost::DefaultConstructible<Cs::const_iterator>));
-#endif // HAVE_IS_DEFAULT_CONSTRUCTIBLE
-
 Cs::Cs(size_t nMaxPackets)
   : m_limit(nMaxPackets)
 {
   BOOST_ASSERT(nMaxPackets > 0);
 }
 
-<<<<<<< HEAD
-  for (size_t i = 0; i < m_nMaxPackets; i++)
-    m_freeCsEntries.push(new cs::skip_list::Entry());
-=======
 void
 Cs::setLimit(size_t nMaxPackets)
 {
   BOOST_ASSERT(nMaxPackets > 0);
   m_limit = nMaxPackets;
   this->evict();
->>>>>>> 85d17fca
 }
 
 bool
@@ -133,16 +100,9 @@
     last = m_table.lower_bound(prefix.getSuccessor());
   }
 
-<<<<<<< HEAD
-  if (m_nMaxPackets >= oldNMaxPackets) {
-    for (size_t i = oldNMaxPackets; i < m_nMaxPackets; i++) {
-      m_freeCsEntries.push(new cs::skip_list::Entry());
-    }
-=======
   TableIt match = last;
   if (isRightmost) {
     match = this->findRightmost(interest, first, last);
->>>>>>> 85d17fca
   }
   else {
     match = this->findLeftmost(interest, first, last);
@@ -156,152 +116,10 @@
   return &match->getData();
 }
 
-<<<<<<< HEAD
-//Reference: "Skip Lists: A Probabilistic Alternative to Balanced Trees" by W.Pugh
-std::pair<cs::skip_list::Entry*, bool>
-Cs::insertToSkipList(const Data& data, bool isUnsolicited)
-{
-  NFD_LOG_TRACE("insertToSkipList() " << data.getFullName() << ", "
-                << "skipList size " << size());
-
-  BOOST_ASSERT(m_cleanupIndex.size() <= size());
-  BOOST_ASSERT(m_freeCsEntries.size() > 0);
-
-  // take entry for the memory pool
-  cs::skip_list::Entry* entry = m_freeCsEntries.front();
-  m_freeCsEntries.pop();
-  m_nPackets++;
-  entry->setData(data, isUnsolicited);
-
-  bool insertInFront = false;
-  bool isIterated = false;
-  SkipList::reverse_iterator topLayer = m_skipList.rbegin();
-  SkipListLayer::iterator updateTable[SKIPLIST_MAX_LAYERS];
-  SkipListLayer::iterator head = (*topLayer)->begin();
-
-  if (!(*topLayer)->empty())
-    {
-      //start from the upper layer towards bottom
-      int layer = m_skipList.size() - 1;
-      for (SkipList::reverse_iterator rit = topLayer; rit != m_skipList.rend(); ++rit)
-        {
-          //if we didn't do any iterations on the higher layers, start from the begin() again
-          if (!isIterated)
-            head = (*rit)->begin();
-
-          updateTable[layer] = head;
-
-          if (head != (*rit)->end())
-            {
-              // it can happen when begin() contains the element in front of which we need to insert
-              if (!isIterated && ((*head)->getFullName() >= entry->getFullName()))
-                {
-                  --updateTable[layer];
-                  insertInFront = true;
-                }
-              else
-                {
-                  SkipListLayer::iterator it = head;
-
-                  while ((*it)->getFullName() < entry->getFullName())
-                    {
-                      head = it;
-                      updateTable[layer] = it;
-                      isIterated = true;
-
-                      ++it;
-                      if (it == (*rit)->end())
-                        break;
-                    }
-                }
-            }
-
-          if (layer > 0)
-            head = (*head)->getIterators().find(layer - 1)->second; // move HEAD to the lower layer
-
-          layer--;
-        }
-    }
-  else
-    {
-      updateTable[0] = (*topLayer)->begin(); //initialization
-    }
-
-  head = updateTable[0];
-  ++head; // look at the next slot to check if it contains a duplicate
-
-  bool isCsEmpty = (size() == 0);
-  bool isInBoundaries = (head != (*m_skipList.begin())->end());
-  bool isNameIdentical = false;
-  if (!isCsEmpty && isInBoundaries)
-    {
-      isNameIdentical = (*head)->getFullName() == entry->getFullName();
-    }
-
-  //check if this is a duplicate packet
-  if (isNameIdentical)
-    {
-      NFD_LOG_TRACE("Duplicate name (with digest)");
-
-      (*head)->setData(data, isUnsolicited); //updates stale time
-
-      // new entry not needed, returning to the pool
-      entry->release();
-      m_freeCsEntries.push(entry);
-      m_nPackets--;
-
-      return std::make_pair(*head, false);
-    }
-
-  NFD_LOG_TRACE("Not a duplicate");
-
-  size_t randomLayer = pickRandomLayer();
-
-  while (m_skipList.size() < randomLayer + 1)
-    {
-      SkipListLayer* newLayer = new SkipListLayer();
-      m_skipList.push_back(newLayer);
-
-      updateTable[(m_skipList.size() - 1)] = newLayer->begin();
-    }
-
-  size_t layer = 0;
-  for (SkipList::iterator i = m_skipList.begin();
-       i != m_skipList.end() && layer <= randomLayer; ++i)
-    {
-      if (updateTable[layer] == (*i)->end() && !insertInFront)
-        {
-          (*i)->push_back(entry);
-          SkipListLayer::iterator last = (*i)->end();
-          --last;
-          entry->setIterator(layer, last);
-
-          NFD_LOG_TRACE("pushback " << &(*last));
-        }
-      else if (updateTable[layer] == (*i)->end() && insertInFront)
-        {
-          (*i)->push_front(entry);
-          entry->setIterator(layer, (*i)->begin());
-
-          NFD_LOG_TRACE("pushfront ");
-        }
-      else
-        {
-          NFD_LOG_TRACE("insertafter");
-          ++updateTable[layer]; // insert after
-          SkipListLayer::iterator position = (*i)->insert(updateTable[layer], entry);
-          entry->setIterator(layer, position); // save iterator where item was inserted
-        }
-      layer++;
-    }
-
-  return std::make_pair(entry, true);
-=======
 TableIt
 Cs::findLeftmost(const Interest& interest, TableIt first, TableIt last) const
 {
   return std::find_if(first, last, bind(&cs::EntryImpl::canSatisfy, _1, interest));
->>>>>>> 85d17fca
 }
 
 TableIt
@@ -315,22 +133,11 @@
   for (TableIt right = last; right != first;) {
     TableIt prev = std::prev(right);
 
-<<<<<<< HEAD
-  //pointer and insertion status
-  std::pair<cs::skip_list::Entry*, bool> entry = insertToSkipList(data, isUnsolicited);
-
-  //new entry
-  if (static_cast<bool>(entry.first) && (entry.second == true))
-    {
-      m_cleanupIndex.push_back(entry.first);
-      return true;
-=======
     // special case: [first,prev] have exact Names
     if (prev->getName().size() == interestNameLength) {
       NFD_LOG_TRACE("  find-among-exact " << prev->getName());
       TableIt matchExact = this->findRightmostAmongExact(interest, first, right);
       return matchExact == right ? last : matchExact;
->>>>>>> 85d17fca
     }
 
     Name prefix = prev->getName().getPrefix(interestNameLength + 1);
@@ -350,65 +157,7 @@
 TableIt
 Cs::findRightmostAmongExact(const Interest& interest, TableIt first, TableIt last) const
 {
-<<<<<<< HEAD
-  if (size() >= m_nMaxPackets) //size of the first layer vs. max size
-    return true;
-
-  return false;
-}
-
-bool
-Cs::eraseFromSkipList(cs::skip_list::Entry* entry)
-{
-  NFD_LOG_TRACE("eraseFromSkipList() "  << entry->getFullName());
-  NFD_LOG_TRACE("SkipList size " << size());
-
-  bool isErased = false;
-
-  const std::map<int, std::list<cs::skip_list::Entry*>::iterator>& iterators = entry->getIterators();
-
-  if (!iterators.empty())
-    {
-      int layer = 0;
-
-      for (SkipList::iterator it = m_skipList.begin(); it != m_skipList.end(); )
-        {
-          std::map<int, std::list<cs::skip_list::Entry*>::iterator>::const_iterator i = iterators.find(layer);
-
-          if (i != iterators.end())
-            {
-              (*it)->erase(i->second);
-              entry->removeIterator(layer);
-              isErased = true;
-
-              //remove layers that do not contain any elements (starting from the second layer)
-              if ((layer != 0) && (*it)->empty())
-                {
-                  delete *it;
-                  it = m_skipList.erase(it);
-                }
-              else
-                ++it;
-
-              layer++;
-            }
-          else
-            break;
-      }
-    }
-
-  //delete entry;
-  if (isErased)
-  {
-    entry->release();
-    m_freeCsEntries.push(entry);
-    m_nPackets--;
-  }
-
-  return isErased;
-=======
   return find_last_if(first, last, bind(&EntryImpl::canSatisfy, _1, interest));
->>>>>>> 85d17fca
 }
 
 void
@@ -454,15 +203,8 @@
   entry.queueType = QUEUE_NONE;
 }
 
-<<<<<<< HEAD
-bool
-Cs::doesComplyWithSelectors(const Interest& interest,
-                            cs::skip_list::Entry* entry,
-                            bool doesInterestContainDigest) const
-=======
 void
 Cs::moveToStaleQueue(TableIt it)
->>>>>>> 85d17fca
 {
   EntryImpl& entry = const_cast<EntryImpl&>(*it);
 
@@ -474,13 +216,8 @@
   entry.queueIt = queue.insert(queue.end(), it);
 }
 
-<<<<<<< HEAD
-bool
-Cs::recognizeInterestWithDigest(const Interest& interest, cs::skip_list::Entry* entry) const
-=======
 std::tuple<TableIt, std::string>
 Cs::evictPick()
->>>>>>> 85d17fca
 {
   if (!m_queues[QUEUE_UNSOLICITED].empty()) {
     return std::make_tuple(m_queues[QUEUE_UNSOLICITED].front(), "unsolicited");
@@ -500,88 +237,6 @@
 void
 Cs::evict()
 {
-<<<<<<< HEAD
-  NFD_LOG_TRACE("insert() " << exactName << ", "
-                << "skipList size " << size());
-
-  bool isIterated = false;
-  SkipListLayer::iterator updateTable[SKIPLIST_MAX_LAYERS];
-  SkipList::reverse_iterator topLayer = m_skipList.rbegin();
-  SkipListLayer::iterator head = (*topLayer)->begin();
-
-  if (!(*topLayer)->empty())
-    {
-      //start from the upper layer towards bottom
-      int layer = m_skipList.size() - 1;
-      for (SkipList::reverse_iterator rit = topLayer; rit != m_skipList.rend(); ++rit)
-        {
-          //if we didn't do any iterations on the higher layers, start from the begin() again
-          if (!isIterated)
-            head = (*rit)->begin();
-
-          updateTable[layer] = head;
-
-          if (head != (*rit)->end())
-            {
-              // it can happen when begin() contains the element we want to remove
-              if (!isIterated && ((*head)->getFullName() == exactName))
-                {
-                  cs::skip_list::Entry* entryToDelete = *head;
-                  NFD_LOG_TRACE("Found target " << entryToDelete->getFullName());
-                  eraseFromSkipList(entryToDelete);
-                  // head can become invalid after eraseFromSkipList
-                  m_cleanupIndex.remove(entryToDelete);
-                  return;
-                }
-              else
-                {
-                  SkipListLayer::iterator it = head;
-
-                  while ((*it)->getFullName() < exactName)
-                    {
-                      head = it;
-                      updateTable[layer] = it;
-                      isIterated = true;
-
-                      ++it;
-                      if (it == (*rit)->end())
-                        break;
-                    }
-                }
-            }
-
-          if (layer > 0)
-            head = (*head)->getIterators().find(layer - 1)->second; // move HEAD to the lower layer
-
-          layer--;
-        }
-    }
-  else
-    {
-      return;
-    }
-
-  head = updateTable[0];
-  ++head; // look at the next slot to check if it contains the item we want to remove
-
-  bool isCsEmpty = (size() == 0);
-  bool isInBoundaries = (head != (*m_skipList.begin())->end());
-  bool isNameIdentical = false;
-  if (!isCsEmpty && isInBoundaries)
-    {
-      NFD_LOG_TRACE("Identical? " << (*head)->getFullName());
-      isNameIdentical = (*head)->getFullName() == exactName;
-    }
-
-  if (isNameIdentical)
-    {
-      cs::skip_list::Entry* entryToDelete = *head;
-      NFD_LOG_TRACE("Found target " << entryToDelete->getFullName());
-      eraseFromSkipList(entryToDelete);
-      // head can become invalid after eraseFromSkipList
-      m_cleanupIndex.remove(entryToDelete);
-    }
-=======
   while (this->size() > m_limit) {
     TableIt it; std::string reason;
     std::tie(it, reason) = this->evictPick();
@@ -590,7 +245,6 @@
     this->detachQueue(it);
     m_table.erase(it);
   }
->>>>>>> 85d17fca
 }
 
 void
